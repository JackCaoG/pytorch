#include <ATen/core/ivalue.h>
#include <ATen/core/jit_type.h>
#include <ATen/core/Formatting.h>
#include <c10/util/StringUtil.h>
#include <cmath>
#include <ATen/core/Dict.h>

namespace c10 {
namespace ivalue {

CAFFE2_API c10::intrusive_ptr<ConstantString> ConstantString::create(
    std::string str_) {
  return c10::make_intrusive<ConstantString>(std::move(str_));
}

TupleTypePtr Tuple::type() const {
  if (!type_) {
    type_ = TupleType::create(
        fmap(elements_, [&](const IValue& v) { return v.type(); }));
  }
  return type_;
}

} // namespace ivalue

TypePtr IValue::type() const {
  switch(tag) {
    case Tag::None:
      return NoneType::get();
    case Tag::Tensor:
      return TensorType::create(toTensor());
    case Tag::Double:
      return FloatType::get();
    case Tag::Int:
      return IntType::get();
    case Tag::Bool:
      return BoolType::get();
    case Tag::String:
      return StringType::get();
    case Tag::Blob:
      return AnyType::get();
    case Tag::GenericDict: {
      auto d = toGenericDict();
      return DictType::create(d.keyType(), d.valueType());
    }
    case Tag::GenericList:
      return ListType::create(toGenericList().elementType());
    case Tag::Future:
      return toFuture()->type();
    case Tag::Device:
      return DeviceObjType::get();
    case Tag::Object:
      return toObjectRef().type();
    case Tag::PyObject:
      return PyObjectType::get();
    case Tag::Uninitialized:
      return AnyType::get();
    case Tag::Capsule:
      return CapsuleType::get();
    case Tag::Tuple:
      return toTuple()->type();
  }
  // switch above is complete but this silences compiler warnings
  TORCH_INTERNAL_ASSERT(false, "unhandled case in IValue::type()");
}
namespace {

using IValueFormatter = std::function<void(std::ostream&, const IValue&)>;

template <class T>
std::ostream& printList(
    std::ostream& out,
    const T& list,
    const std::string start,
    const std::string finish,
    IValueFormatter formatter) {
  out << start;
  for (size_t i = 0; i < list.size(); ++i) {
    if (i > 0){
      out << ", ";
    }
    formatter(out, IValue(list[i]));
  }
  out << finish;
  return out;
}

// Properly disambiguate the type of an empty list
std::ostream& printMaybeAnnotatedList(
    std::ostream& out,
    const IValue& the_list,
    IValueFormatter formatter) {
  if (the_list.toGenericListRef().size() == 0) {
    out << "annotate(" << the_list.type()->python_str() << ", [])";
  } else {
    return printList(out, the_list.toGenericListRef(), "[", "]", formatter);
  }
  return out;
}

template <typename Dict>
std::ostream& printDict(
    std::ostream& out,
    const Dict& v,
    IValueFormatter formatter) {
  out << "{";

  bool first = true;
  for (const auto& pair : v) {
    if (!first) {
      out << ", ";
    }

    formatter(out, pair.key());
    out << ": ";
    formatter(out, pair.value());
    first = false;
  }

  out << "}";
  return out;
}
}

std::ostream& IValue::repr(
    std::ostream& out,
    std::function<bool(std::ostream&, const IValue& v)>
        customFormatter) const {
  // First check if the caller has provided a custom formatter. Use that if possible.
  if (customFormatter(out, *this)) {
    return out;
  }

  const IValue& v = *this;
  auto formatter = [&](std::ostream& out, const IValue& v) {
    v.repr(out, customFormatter);
  };
  switch (v.tag) {
    case IValue::Tag::None:
      return out << v.toNone();
    case IValue::Tag::Double: {
      double d = v.toDouble();
      int c = std::fpclassify(d);
      if (c == FP_NORMAL || c == FP_ZERO) {
        int64_t i = int64_t(d);
        if (double(i) == d) {
          return out << i << ".";
        }
      }
      auto orig_prec = out.precision();
      return out << std::setprecision(std::numeric_limits<double>::max_digits10)
                 << v.toDouble() << std::setprecision(orig_prec);
    }
    case IValue::Tag::Int:
      return out << v.toInt();
    case IValue::Tag::Bool:
      return out << (v.toBool() ? "True" : "False");
    case IValue::Tag::Tuple: {
      const auto& elements = v.toTuple()->elements();
      const auto& finish = elements.size() == 1 ? ",)" : ")";
      return printList(out, elements, "(", finish, formatter);
    }
    case IValue::Tag::String:
      c10::printQuotedString(out, v.toStringRef());
      return out;
    case IValue::Tag::GenericList: {
      auto formatter = [&](std::ostream& out, const IValue& v) {
        v.repr(out, customFormatter);
      };
      return printMaybeAnnotatedList(out, *this, formatter);
    }
    case IValue::Tag::Device: {
      std::stringstream device_stream;
      device_stream << v.toDevice();
      out << "torch.device(";
      c10::printQuotedString(out, device_stream.str());
      return out << ")";
    }
    case IValue::Tag::GenericDict:
      return printDict(out, v.toGenericDict(), formatter);
    default:
      TORCH_INTERNAL_ASSERT(false, "repr() not defined on: ", v.tagKind());
  }
}

std::ostream& operator<<(std::ostream & out, const IValue & v) {
  auto formatter = [&](std::ostream& out, const IValue& v) {
    out << v;
  };
  switch(v.tag) {
    case IValue::Tag::None:
      return out << v.toNone();
    case IValue::Tag::Tensor:
      return out << v.toTensor();
    case IValue::Tag::Double: {
      double d = v.toDouble();
      int c = std::fpclassify(d);
      if (c == FP_NORMAL || c == FP_ZERO) {
        int64_t i = int64_t(d);
        if (double(i) == d) {
          return out << i << ".";
        }
      }
      auto orig_prec = out.precision();
      return out
        << std::setprecision(std::numeric_limits<double>::max_digits10)
        << v.toDouble()
        << std::setprecision(orig_prec);
    } case IValue::Tag::Int:
      return out << v.toInt();
    case IValue::Tag::Bool:
      return out << (v.toBool() ? "True" : "False");
    case IValue::Tag::Tuple: {
      const auto& elements = v.toTuple()->elements();
      const auto& finish = elements.size() == 1 ? ",)" : ")";
      return printList(out, elements, "(", finish, formatter);
    }
    case IValue::Tag::String:
      return out << v.toStringRef();
    case IValue::Tag::Blob:
      return out << *v.toBlob();
    case IValue::Tag::Capsule:
      return out << "Capsule";
    case IValue::Tag::GenericList:
      return printList(out, v.toGenericList(), "[", "]", formatter);
    case IValue::Tag::Future:
      return out << "Future";
    case IValue::Tag::Uninitialized:
      return out << "Uninitialized";
    case IValue::Tag::Device:
      return out << v.toDevice();
    case IValue::Tag::GenericDict:
<<<<<<< HEAD
      return printDict(out, v.toGenericDict());
    case IValue::Tag::PyObject: {
      auto py_obj = v.toPyObject();
      return out << "<PyObject at" << py_obj << ">";
    }
    case IValue::Tag::Object: {
=======
      return printDict(out, v.toGenericDict(), formatter);
    case IValue::Tag::Object:
>>>>>>> 904ab092
      // TODO we should attempt to call __str__ if the object defines it.
      auto obj = v.toObject();
      // print this out the way python would do it
      return out << "<" << obj->name() << " object at " << obj.get() << ">";
    }
  }
  AT_ERROR("Tag not found: ", v.tagKind());
}

#undef TORCH_FORALL_TAGS

void IValue::dump() const {
  std::cout << *this << "\n";
}


std::string ivalue::Object::name() const {
  return this->type_.type_->name()->qualifiedName();
}

IValue ivalue::Object::getAttr(const std::string& name) const {
  const size_t slot = type_.type_->getAttributeSlot(name);
  return getSlot(slot);
}

void ivalue::Object::setAttr(const std::string& name, IValue v) {
  const size_t slot = type_.type_->getAttributeSlot(name);
  setSlot(slot, std::move(v));
}

void ivalue::Object::unsafeRemoveAttr(const std::string& name) {
  const size_t slot = type_.type_->getAttributeSlot(name);
  unsafeRemoveSlot(slot);
}

void ivalue::Object::resizeObject(size_t slot) {
  AT_ASSERT(slot < type()->numAttributes());
  slots_.resize(type()->numAttributes());
}


static bool CompareKeys(const std::pair<IValue, IValue>& aWrap,
                        const std::pair<IValue, IValue>& bWrap) {
  const auto a = aWrap.first;
  const auto b = bWrap.first;
  if (a.isString() && b.isString()) {
    return a.toStringRef().compare(b.toStringRef()) < 0;
  } else if (a.isInt() && b.isInt()) {
    return a.toInt() < b.toInt();
  } else if (a.isDouble() && b.isDouble()) {
    return a.toDouble() < b.toDouble();
  } else if (a.isTensor() && b.isTensor()) {
    return a.toTensor().unsafeGetTensorImpl() < b.toTensor().unsafeGetTensorImpl();
  }
  AT_ERROR("Illegal dict key");
}

std::vector<std::pair<IValue, IValue>> iterationOrder(const c10::Dict<IValue, IValue>& dict) {
  std::vector<std::pair<IValue, IValue>> ordered;
  for (auto& element : dict) {
    ordered.emplace_back(element.key(), element.value());
  }
  std::sort(ordered.begin(), ordered.end(), CompareKeys);
  return ordered;
}

std::unordered_map<std::string, c10::StrongTypePtr>& getCustomClassTypeMap() {
    static std::unordered_map<std::string, c10::StrongTypePtr> tmap;
    return tmap;
}

std::unordered_map<std::string, std::function<PyObject*(void*)>>&
getClassConverter() {
  static std::unordered_map<std::string, std::function<PyObject*(void*)>>
      classConverter;
  return classConverter;
}
} // namespace c10<|MERGE_RESOLUTION|>--- conflicted
+++ resolved
@@ -230,17 +230,12 @@
     case IValue::Tag::Device:
       return out << v.toDevice();
     case IValue::Tag::GenericDict:
-<<<<<<< HEAD
-      return printDict(out, v.toGenericDict());
+      return printDict(out, v.toGenericDict(), formatter);
     case IValue::Tag::PyObject: {
       auto py_obj = v.toPyObject();
       return out << "<PyObject at" << py_obj << ">";
     }
     case IValue::Tag::Object: {
-=======
-      return printDict(out, v.toGenericDict(), formatter);
-    case IValue::Tag::Object:
->>>>>>> 904ab092
       // TODO we should attempt to call __str__ if the object defines it.
       auto obj = v.toObject();
       // print this out the way python would do it
