#pragma once

#include <ATen/core/function_schema.h>
#include <c10/util/Metaprogramming.h>
#include <c10/util/flat_hash_map.h>
#include <c10/util/either.h>
#include <c10/core/DispatchKey.h>
#include <ATen/core/ivalue.h>
#include <ATen/core/boxing/KernelFunction.h>
#include <ATen/core/dispatch/DispatchKeyExtractor.h>

#include <array>
#include <atomic>
#include <iostream>
#include <mutex>
#include <type_traits>
#include <sstream>
#include <unordered_map>
#include <functional>

namespace c10 {

namespace impl {
/**
 * A KernelFunctionTable is a map from DispatchKey to a KernelFunction.
 * It can store zero or one KernelFunctions for each DispatchKey.
 */
class KernelFunctionTable final {
public:
  explicit KernelFunctionTable()
  : kernels_()
  , kernelCount_(0) {}

  enum class SetKernelResult : uint8_t {ADDED_NEW_KERNEL, OVERWROTE_EXISTING_KERNEL};
  C10_NODISCARD SetKernelResult setKernel(DispatchKey dispatchKey, KernelFunction kernel) {
    TORCH_INTERNAL_ASSERT(dispatchKey != DispatchKey::UndefinedTensorId);
    auto& slot = kernels_[static_cast<uint8_t>(dispatchKey)];
    SetKernelResult result;;
    if (slot.isValid()) {
      result = SetKernelResult::OVERWROTE_EXISTING_KERNEL;
    } else {
      result = SetKernelResult::ADDED_NEW_KERNEL;
      ++kernelCount_;
    }
    slot = std::move(kernel);
    return result;
  }

  enum class RemoveKernelIfExistsResult : uint8_t {REMOVED_KERNEL, KERNEL_DIDNT_EXIST};
  RemoveKernelIfExistsResult removeKernelIfExists(DispatchKey dispatchKey) {
    auto& slot = kernels_[static_cast<uint8_t>(dispatchKey)];
    if (slot.isValid()) {
      --kernelCount_;
      slot = {};
      return RemoveKernelIfExistsResult::REMOVED_KERNEL;
    } else {
      return RemoveKernelIfExistsResult::KERNEL_DIDNT_EXIST;
    }
  }

  const KernelFunction& operator[](DispatchKey dispatchKey) const {
    return kernels_[static_cast<uint8_t>(dispatchKey)];
  }

  KernelFunction& operator[](TensorTypeId dispatchKey) {
    return kernels_[static_cast<uint8_t>(dispatchKey)];
  }

  size_t size() const {
    return kernelCount_;
  }

private:
  std::array<KernelFunction, static_cast<uint8_t>(DispatchKey::NumDispatchKeys)> kernels_;
  size_t kernelCount_;
};
}

/**
 * Per-operator dispatch table.
 *
 * Given an operator specified by a FunctionSchema, this class records a dispatch
 * table for various kernels provided for this operator.  For example, if we
 * consider the operator add(Tensor, Tensor), the dispatch table for this
 * operator may contain implementations for various dynamic tensor types, such
 * as CPUTensorId, CUDATensorId, etc.
 */
class DispatchTable final {
 public:
  explicit DispatchTable(const FunctionSchema& schema)
  : kernels_()
  , catchallKernel_()
  , dispatchKeyExtractor_(DispatchKeyExtractor::make(schema))
  , operatorName_(toString(schema.operator_name())) {}

  /**
   * Register a kernel in the table at some dispatch key.
   * @param dispatch_key Dispatch key to define when this kernel is selected.
   * @param kernel Concrete kernel function implementation to register
   */
<<<<<<< HEAD
  void setKernel(TensorTypeId dispatchKey, KernelFunction kernel) {
    if (manuallyBoxedKernel_.has_value()) {
      kernel.setManuallyBoxedKernel_(*manuallyBoxedKernel_);
    }
=======
  void setKernel(DispatchKey dispatchKey, KernelFunction kernel) {
>>>>>>> 42576aa2
    auto result = kernels_.setKernel(dispatchKey, std::move(kernel));
    if (result == impl::KernelFunctionTable::SetKernelResult::OVERWROTE_EXISTING_KERNEL) {
      TORCH_WARN("Registered a kernel for operator ", operatorName_, " with dispatch key ", toString(dispatchKey), " that overwrote a previously registered kernel with the same dispatch key for the same operator.");
    }
  }

  /**
   * Deregister the kernel for some dispatch key.
   *
   * @param dispatch_key Dispatch key to unregister.
   */
  void removeKernelIfExists(DispatchKey dispatchKey) {
    kernels_.removeKernelIfExists(dispatchKey);
  }

  /**
   * Register a catch-all kernel that is called for this operator
   * independent of the inputs. An operator can have either
   * a catch-all kernel or a set of kernels with concrete
   * dispatch keys, not both.
   */
  void setCatchallKernel(KernelFunction kernel) {
    if (catchallKernel_.isValid()) {
      TORCH_WARN("Registered a catch-all kernel for operator ", operatorName_," that overwrote a previously registered catch-all kernel for the same operator.");
    }
    if (manuallyBoxedKernel_.has_value()) {
      kernel.setManuallyBoxedKernel_(*manuallyBoxedKernel_);
    }
    catchallKernel_ = std::move(kernel);
  }

  /**
   * Remove the catch-all kernel.
   */
  void removeCatchallKernel() {
    TORCH_INTERNAL_ASSERT(catchallKernel_.isValid(), "Tried to remove the catch-all kernel for operator ", operatorName_," but there is no catch-all kernel registered.");
    catchallKernel_ = {};
  }

  bool isEmpty() const {
    return !catchallKernel_.isValid() && kernels_.size() == 0;
  }

  std::string listAllDispatchKeys() const {
    std::ostringstream str;
    str << "[";

    bool has_kernels = false;
    for (uint8_t iter = 0; iter != static_cast<uint8_t>(DispatchKey::NumDispatchKeys); ++iter) {
      if (!kernels_[static_cast<DispatchKey>(iter)].isValid()) {
        continue;
      }
      if (has_kernels) {
        str << ", ";
      }
      str << toString(static_cast<DispatchKey>(iter));
      has_kernels = true;
    }

    if (catchallKernel_.isValid()) {
      if (has_kernels) {
        str << ", ";
      }
      str << "CATCH-ALL";
    }
    str << "]";
    return str.str();
  }

  const KernelFunction* lookup(DispatchKey dispatchKey) const {
    auto& slot = kernels_[dispatchKey];
    if (slot.isValid()) {
      return &slot;
    } else {
      return nullptr;
    }
  }

  const KernelFunction* lookupCatchallKernel() const {
    if (!catchallKernel_.isValid()) {
      return nullptr;
    }

    return &catchallKernel_;
  }

  const DispatchKeyExtractor& dispatchKeyExtractor() const {
    return dispatchKeyExtractor_;
  }

  const std::string& operatorName() const {
    return operatorName_;
  }

  // This function is a temporary hack, see comment at manuallyBoxedKernel_ member
  void setManuallyBoxedKernel_(KernelFunction::InternalBoxedKernelFunction* func) {
    TORCH_INTERNAL_ASSERT(!manuallyBoxedKernel_.has_value(), "Cannot set multiple manually boxed kernels for the same operator ", operatorName_);

    // make sure that all previously registered kernels get this manually boxed kernel
    for (uint8_t iter = 0; iter != static_cast<uint8_t>(TensorTypeId::NumTensorIds); ++iter) {
      auto& kernel = kernels_[static_cast<TensorTypeId>(iter)];
      if (kernel.isValid()) {
        kernel.setManuallyBoxedKernel_(func);
      }
    }
  }

private:

  impl::KernelFunctionTable kernels_;
  KernelFunction catchallKernel_;
  DispatchKeyExtractor dispatchKeyExtractor_;
  std::string operatorName_;

  // This manuallyBoxedKernel_ member is a temporary hack that allows register_aten_ops.cpp to register its codegen'ed
  // unboxing wrapper for aten operators. We still need those for some operators because not all work
  // with the templated unboxing logic yet.
  // TODO Delete manuallyBoxedKernel_ once all operators work with the templated boxing logic
  c10::optional<KernelFunction::InternalBoxedKernelFunction*> manuallyBoxedKernel_;
};

} // namespace c10<|MERGE_RESOLUTION|>--- conflicted
+++ resolved
@@ -98,14 +98,10 @@
    * @param dispatch_key Dispatch key to define when this kernel is selected.
    * @param kernel Concrete kernel function implementation to register
    */
-<<<<<<< HEAD
-  void setKernel(TensorTypeId dispatchKey, KernelFunction kernel) {
+  void setKernel(DispatchKey dispatchKey, KernelFunction kernel) {
     if (manuallyBoxedKernel_.has_value()) {
       kernel.setManuallyBoxedKernel_(*manuallyBoxedKernel_);
     }
-=======
-  void setKernel(DispatchKey dispatchKey, KernelFunction kernel) {
->>>>>>> 42576aa2
     auto result = kernels_.setKernel(dispatchKey, std::move(kernel));
     if (result == impl::KernelFunctionTable::SetKernelResult::OVERWROTE_EXISTING_KERNEL) {
       TORCH_WARN("Registered a kernel for operator ", operatorName_, " with dispatch key ", toString(dispatchKey), " that overwrote a previously registered kernel with the same dispatch key for the same operator.");
